package kubelet

import (
	"encoding/json"
	"fmt"
	"log"
	"net/http"
	"strconv"
	"sync"
	"time"

	"github.com/influxdata/telegraf"
	"github.com/influxdata/telegraf/plugins/inputs"
	"github.com/influxdata/telegraf/plugins/inputs/global"
	"github.com/influxdata/telegraf/plugins/inputs/global/kubernetes"
	"github.com/influxdata/telegraf/plugins/inputs/global/node"
	apiv1 "k8s.io/api/core/v1"
	"k8s.io/apimachinery/pkg/api/resource"
)

// 只定义需要获取的信息，解析时可以节省内存
type (
	// PodID .
	PodID struct {
		Name      string `json:"name"`
		Namespace string `json:"namespace"`
	}
	// ResourceLimit .
	ResourceLimit struct {
		CPU    string `json:"cpu"`
		Memory string `json:"memory"`
	}
	// ResourcesRequest .
	ResourcesRequest struct {
		CPU    string `json:"cpu"`
		Memory string `json:"memory"`
	}
	// Resources .
	Resources struct {
		Limits   ResourceLimit    `json:"limits"`
		Requests ResourcesRequest `json:"requests"`
	}
	// PodContainer .
	PodContainer struct {
		Name      string    `json:"name"`
		Resources Resources `json:"resources"`
	}
	// ContainerState .
	ContainerState struct {
		ExitCode    int    `json:"exitCode"`
		Reason      string `json:"reason"`
		StartedAt   string `json:"startedAt"`
		FinishedAt  string `json:"finishedAt"`
		ContainerID string `json:"containerID"`
	}
	// ContainerStatus .
	ContainerStatus struct {
		ContainerID  string                     `json:"containerID"`
		State        map[string]*ContainerState `json:"state"`
		RestartCount int                        `json:"restartCount"`
	}
	// PodInfo .
	// PodInfo struct {
	// 	MetaData struct {
	// 		PodID
	// 		Labels            map[string]string `json:"labels"`
	// 		CreationTimestamp string            `json:"creationTimestamp"`
	// 	} `json:"metadata"`
	// 	Spec struct {
	// 		NodeName   string          `json:"nodeName"`
	// 		Containers []*PodContainer `json:"containers"`
	// 	} `json:"spec"`
	// 	Status struct {
	// 		Phase             string             `json:"phase"`
	// 		Reason            string             `json:"reason"`
	// 		Message           string             `json:"message"`
	// 		ContainerStatuses []*ContainerStatus `json:"containerStatuses"`
	// 	} `json:"status"`
	// }
	// PodsResp .
	// PodsResp struct {
	// 	Items []*PodInfo
	// }
	// Network .
	Network struct {
		Name     string `json:"name"`
		RxBytes  int64  `json:"rxBytes"`
		RxErrors int64  `json:"rxErrors"`
		TxBytes  int64  `json:"txBytes"`
		TxErrors int64  `json:"txErrors"`
	}
	// PodStatus .
	PodStatus struct {
		PodRef  PodID   `json:"podRef"`
		Network Network `json:"network"`
	}
	// StatusSummaryResp .
	StatusSummaryResp struct {
		Pods []*PodStatus `json:"pods"`
	}
)

// kubelet .
type kubelet struct {
	global.Base
	GatherPods       bool `toml:"gather_pods"`
	client           *httpClient
	lastGetPods      time.Time
	lastGetPodStatus time.Time
	lock             sync.Mutex
	podsStats        map[PodID]*PodStatus

	KubeletPort int    `toml:"kubelet_port"`
	K8sToken    string `toml:"k8s_token"`
	K8sTlsCa    string `toml:"k8s_tls_ca"`
	inited      bool
}

func (k *kubelet) Gather(acc telegraf.Accumulator) error {
	info := node.GetInfo()
	if !info.IsK8s() {
		return nil
	}
<<<<<<< HEAD
	pods, ok := kubernetes.GetPodMap()
	if !ok {
		return fmt.Errorf("kubernetes.GetPodMap faile")
=======
	if !k.inited {
		k.client = k.CreateClient()
		k.inited = true
	}
	pods, err := k.GetPods()
	if err != nil {
		return err
>>>>>>> 166b374c
	}

	pods.Range(func(key, value interface{}) bool {
		p, ok := value.(*apiv1.Pod)
		if !ok {
			return true
		}
		gatherPodStatus(p, acc)
		for i, cs := range p.Status.ContainerStatuses {
			c := p.Spec.Containers[i]
			gatherPodContainer(p.Spec.NodeName, p, cs, c, acc)
		}
		return true
	})

	return nil
}

func (k *kubelet) getStatsSummary() (map[PodID]*PodStatus, error) {
	info := node.GetInfo()
	url := fmt.Sprintf("http://%s:10255/stats/summary", info.HostIP())
	request, err := http.NewRequest("GET", url, nil)
	if err != nil {
		return nil, err
	}
	resp, err := k.client.Do(request)
	if err != nil {
		return nil, err
	}
	defer resp.Body.Close()
	if resp.StatusCode != http.StatusOK {
		return nil, fmt.Errorf("%s Received status code %d (%s), expected %d (%s)",
			url,
			resp.StatusCode,
			http.StatusText(resp.StatusCode),
			http.StatusOK,
			http.StatusText(http.StatusOK))
	}
	stats := StatusSummaryResp{}
	err = json.NewDecoder(resp.Body).Decode(&stats)
	if err != nil {
		return nil, fmt.Errorf("%s fail to json.Unmarshal: %s", url, err)
	}
	pods := make(map[PodID]*PodStatus)
	for _, pod := range stats.Pods {
		pods[pod.PodRef] = pod
	}
	return pods, nil
}

func (k *kubelet) GetStatsSummary() (map[PodID]*PodStatus, error) {
	k.lock.Lock()
	defer k.lock.Unlock()
	now := time.Now()
	if k.lastGetPodStatus.Add(20*time.Second).After(now) && k.podsStats != nil {
		log.Println("I! [kubectl] get pods status from cache")
		return k.podsStats, nil
	}
	podsStats, err := k.getStatsSummary()
	if err != nil {
		return nil, err
	}
	k.podsStats = podsStats
	k.lastGetPodStatus = now
	return podsStats, nil
}

var instance = &kubelet{
	client: &http.Client{Timeout: time.Second * 8},
}

func init() {
	inputs.Add("global_kubelet", func() telegraf.Input {
		return instance
	})
}

func gatherPodStatus(p *apiv1.Pod, acc telegraf.Accumulator) {
	fields := map[string]interface{}{
		"status":  p.Status.Phase,
		"reason":  p.Status.Reason,
		"message": p.Status.Message,
	}
	tags := map[string]string{
		"namespace": p.ObjectMeta.Namespace,
		"node_name": p.Spec.NodeName,
		"pod_name":  p.ObjectMeta.Name,
	}
	getLabels(p.ObjectMeta.Labels, fields, tags)
	acc.AddFields("kubernetes_pod_status", fields, tags)
}

func gatherPodContainer(nodeName string, p *apiv1.Pod, cs apiv1.ContainerStatus, c apiv1.Container, acc telegraf.Accumulator) {
	stateCode, state := 3, "unknown"

	var reason string
	if cs.State.Running != nil {
		stateCode, state = 0, "running"
	} else if cs.State.Terminated != nil {
		stateCode, state = 1, "terminated"
		reason = cs.State.Terminated.Reason
	} else if cs.State.Waiting != nil {
		stateCode, state = 2, "waiting"
	}

	fields := map[string]interface{}{
		"restarts_total":    cs.RestartCount,
		"state_code":        stateCode,
		"terminated_reason": reason,
	}
	tags := map[string]string{
		"container_name": c.Name,
		"namespace":      p.ObjectMeta.Namespace,
		"node_name":      p.Spec.NodeName,
		"pod_name":       p.ObjectMeta.Name,
		"state":          state,
	}

	req := c.Resources.Requests
	fields["resource_requests_millicpu_units"] = convertQuantity(req.Cpu().String(), 1000)
	fields["resource_requests_memory_bytes"] = convertQuantity(req.Memory().String(), 1)
	lim := c.Resources.Limits
	fields["resource_limits_millicpu_units"] = convertQuantity(lim.Cpu().String(), 1000)
	fields["resource_limits_memory_bytes"] = convertQuantity(lim.Memory().String(), 1)

	getLabels(p.ObjectMeta.Labels, fields, tags)

	acc.AddFields("kubernetes_pod_container", fields, tags)
}

func convertQuantity(s string, m float64) int64 {
	if len(s) <= 0 {
		return 0
	}
	q, err := resource.ParseQuantity(s)
	if err != nil {
		log.Printf("E! Failed to parse quantity %s - %v", s, err)
		return 0
	}
	f, err := strconv.ParseFloat(fmt.Sprint(q.AsDec()), 64)
	if err != nil {
		log.Printf("E! Failed to parse float - %v", err)
		return 0
	}
	if m < 1 {
		m = 1
	}
	return int64(f * m)
}

// 获取一些特殊的 labels
func getLabels(labels map[string]string, fields map[string]interface{}, tags map[string]string) {
	// 获取offline标
	if labels["dice/offline"] == "true" || labels["offline"] == "true" {
		tags["offline"] = "true"
	}
	if cmp, ok := labels["dice/component"]; ok {
		tags["component_name"] = cmp
	}
}

<<<<<<< HEAD
=======
func (k *kubelet) getStatsSummary() (map[PodID]*PodStatus, error) {
	info := node.GetInfo()
	url := fmt.Sprintf("https://%s:%d/stats/summary", info.HostIP(), k.KubeletPort)
	request, err := k.client.NewRequest("GET", url, nil)
	if err != nil {
		return nil, err
	}
	resp, err := k.client.Do(request)
	if err != nil {
		return nil, err
	}
	defer resp.Body.Close()
	if resp.StatusCode != http.StatusOK {
		return nil, fmt.Errorf("%s Received status code %d (%s), expected %d (%s)",
			url,
			resp.StatusCode,
			http.StatusText(resp.StatusCode),
			http.StatusOK,
			http.StatusText(http.StatusOK))
	}
	stats := StatusSummaryResp{}
	err = json.NewDecoder(resp.Body).Decode(&stats)
	if err != nil {
		return nil, fmt.Errorf("%s fail to json.Unmarshal: %s", url, err)
	}
	pods := make(map[PodID]*PodStatus)
	for _, pod := range stats.Pods {
		pods[pod.PodRef] = pod
	}
	return pods, nil
}

func (k *kubelet) getPods() (map[PodID]*PodInfo, error) {
	info := node.GetInfo()
	url := fmt.Sprintf("https://%s:%d/pods", info.HostIP(), k.KubeletPort)
	request, err := k.client.NewRequest("GET", url, nil)
	if err != nil {
		return nil, err
	}
	resp, err := k.client.Do(request)
	if err != nil {
		return nil, err
	}
	defer resp.Body.Close()
	if resp.StatusCode != http.StatusOK {
		return nil, fmt.Errorf("%s Received status code %d (%s), expected %d (%s)",
			url,
			resp.StatusCode,
			http.StatusText(resp.StatusCode),
			http.StatusOK,
			http.StatusText(http.StatusOK))
	}
	podsResp := PodsResp{}
	err = json.NewDecoder(resp.Body).Decode(&podsResp)
	if err != nil {
		return nil, fmt.Errorf("%s fail to json.Unmarshal: %s", url, err)
	}
	pods := make(map[PodID]*PodInfo)
	for _, pod := range podsResp.Items {
		pods[pod.MetaData.PodID] = pod
	}
	return pods, nil
}

func (k *kubelet) GetPods() (map[PodID]*PodInfo, error) {
	k.lock.Lock()
	defer k.lock.Unlock()
	now := time.Now()
	if k.lastGetPods.Add(20*time.Second).After(now) && k.pods != nil {
		log.Println("I! [kubectl] get pods from cache")
		return k.pods, nil
	}
	pods, err := k.getPods()
	if err != nil {
		return nil, err
	}
	k.pods = pods
	k.lastGetPods = now
	return pods, nil
}

func (k *kubelet) GetStatsSummary() (map[PodID]*PodStatus, error) {
	k.lock.Lock()
	defer k.lock.Unlock()
	now := time.Now()
	if k.lastGetPodStatus.Add(20*time.Second).After(now) && k.podsStats != nil {
		log.Println("I! [kubectl] get pods status from cache")
		return k.podsStats, nil
	}
	podsStats, err := k.getStatsSummary()
	if err != nil {
		return nil, err
	}
	k.podsStats = podsStats
	k.lastGetPodStatus = now
	return podsStats, nil
}

const (
	k8sCa        = "/var/run/secrets/kubernetes.io/serviceaccount/ca.crt"
	k8sToken     = "/var/run/secrets/kubernetes.io/serviceaccount/token"
	normalPort   = 10250
	readOnlyPort = 10255
)

var instance = &kubelet{
	K8sTlsCa:    k8sCa,
	K8sToken:    k8sToken,
	KubeletPort: normalPort,
}

func init() {
	inputs.Add("global_kubelet", func() telegraf.Input {
		return instance
	})
}

// GetPods .
func GetPods() (map[PodID]*PodInfo, error) {
	return instance.GetPods()
}

>>>>>>> 166b374c
// GetStatsSummery .
func GetStatsSummery() (map[PodID]*PodStatus, error) {
	return instance.GetStatsSummary()
}<|MERGE_RESOLUTION|>--- conflicted
+++ resolved
@@ -5,7 +5,6 @@
 	"fmt"
 	"log"
 	"net/http"
-	"strconv"
 	"sync"
 	"time"
 
@@ -15,7 +14,6 @@
 	"github.com/influxdata/telegraf/plugins/inputs/global/kubernetes"
 	"github.com/influxdata/telegraf/plugins/inputs/global/node"
 	apiv1 "k8s.io/api/core/v1"
-	"k8s.io/apimachinery/pkg/api/resource"
 )
 
 // 只定义需要获取的信息，解析时可以节省内存
@@ -59,28 +57,6 @@
 		State        map[string]*ContainerState `json:"state"`
 		RestartCount int                        `json:"restartCount"`
 	}
-	// PodInfo .
-	// PodInfo struct {
-	// 	MetaData struct {
-	// 		PodID
-	// 		Labels            map[string]string `json:"labels"`
-	// 		CreationTimestamp string            `json:"creationTimestamp"`
-	// 	} `json:"metadata"`
-	// 	Spec struct {
-	// 		NodeName   string          `json:"nodeName"`
-	// 		Containers []*PodContainer `json:"containers"`
-	// 	} `json:"spec"`
-	// 	Status struct {
-	// 		Phase             string             `json:"phase"`
-	// 		Reason            string             `json:"reason"`
-	// 		Message           string             `json:"message"`
-	// 		ContainerStatuses []*ContainerStatus `json:"containerStatuses"`
-	// 	} `json:"status"`
-	// }
-	// PodsResp .
-	// PodsResp struct {
-	// 	Items []*PodInfo
-	// }
 	// Network .
 	Network struct {
 		Name     string `json:"name"`
@@ -117,23 +93,17 @@
 }
 
 func (k *kubelet) Gather(acc telegraf.Accumulator) error {
+	if !k.inited {
+		k.client = k.CreateClient()
+		k.inited = true
+	}
 	info := node.GetInfo()
 	if !info.IsK8s() {
 		return nil
 	}
-<<<<<<< HEAD
 	pods, ok := kubernetes.GetPodMap()
 	if !ok {
 		return fmt.Errorf("kubernetes.GetPodMap faile")
-=======
-	if !k.inited {
-		k.client = k.CreateClient()
-		k.inited = true
-	}
-	pods, err := k.GetPods()
-	if err != nil {
-		return err
->>>>>>> 166b374c
 	}
 
 	pods.Range(func(key, value interface{}) bool {
@@ -152,10 +122,74 @@
 	return nil
 }
 
+func gatherPodStatus(p *apiv1.Pod, acc telegraf.Accumulator) {
+	fields := map[string]interface{}{
+		"status":  p.Status.Phase,
+		"reason":  p.Status.Reason,
+		"message": p.Status.Message,
+	}
+	tags := map[string]string{
+		"namespace": p.ObjectMeta.Namespace,
+		"node_name": p.Spec.NodeName,
+		"pod_name":  p.ObjectMeta.Name,
+	}
+	getLabels(p.ObjectMeta.Labels, fields, tags)
+	acc.AddFields("kubernetes_pod_status", fields, tags)
+}
+
+func gatherPodContainer(nodeName string, p *apiv1.Pod, cs apiv1.ContainerStatus, c apiv1.Container, acc telegraf.Accumulator) {
+	stateCode, state := 3, "unknown"
+
+	var reason string
+	if cs.State.Running != nil {
+		stateCode, state = 0, "running"
+	} else if cs.State.Terminated != nil {
+		stateCode, state = 1, "terminated"
+		reason = cs.State.Terminated.Reason
+	} else if cs.State.Waiting != nil {
+		stateCode, state = 2, "waiting"
+	}
+
+	fields := map[string]interface{}{
+		"restarts_total":    cs.RestartCount,
+		"state_code":        stateCode,
+		"terminated_reason": reason,
+	}
+	tags := map[string]string{
+		"container_name": c.Name,
+		"namespace":      p.ObjectMeta.Namespace,
+		"node_name":      p.Spec.NodeName,
+		"pod_name":       p.ObjectMeta.Name,
+		"state":          state,
+	}
+
+	req := c.Resources.Requests
+	fields["resource_requests_millicpu_units"] = req.Cpu().MilliValue()
+	fields["resource_requests_memory_bytes"] = req.Memory().Value()
+	lim := c.Resources.Limits
+	fields["resource_limits_millicpu_units"] = lim.Cpu().MilliValue()
+	fields["resource_limits_memory_bytes"] = lim.Memory().Value()
+
+	getLabels(p.ObjectMeta.Labels, fields, tags)
+
+	acc.AddFields("kubernetes_pod_container", fields, tags)
+}
+
+// 获取一些特殊的 labels
+func getLabels(labels map[string]string, fields map[string]interface{}, tags map[string]string) {
+	// 获取offline标
+	if labels["dice/offline"] == "true" || labels["offline"] == "true" {
+		tags["offline"] = "true"
+	}
+	if cmp, ok := labels["dice/component"]; ok {
+		tags["component_name"] = cmp
+	}
+}
+
 func (k *kubelet) getStatsSummary() (map[PodID]*PodStatus, error) {
 	info := node.GetInfo()
-	url := fmt.Sprintf("http://%s:10255/stats/summary", info.HostIP())
-	request, err := http.NewRequest("GET", url, nil)
+	url := fmt.Sprintf("https://%s:%d/stats/summary", info.HostIP(), k.KubeletPort)
+	request, err := k.client.NewRequest("GET", url, nil)
 	if err != nil {
 		return nil, err
 	}
@@ -201,200 +235,6 @@
 	return podsStats, nil
 }
 
-var instance = &kubelet{
-	client: &http.Client{Timeout: time.Second * 8},
-}
-
-func init() {
-	inputs.Add("global_kubelet", func() telegraf.Input {
-		return instance
-	})
-}
-
-func gatherPodStatus(p *apiv1.Pod, acc telegraf.Accumulator) {
-	fields := map[string]interface{}{
-		"status":  p.Status.Phase,
-		"reason":  p.Status.Reason,
-		"message": p.Status.Message,
-	}
-	tags := map[string]string{
-		"namespace": p.ObjectMeta.Namespace,
-		"node_name": p.Spec.NodeName,
-		"pod_name":  p.ObjectMeta.Name,
-	}
-	getLabels(p.ObjectMeta.Labels, fields, tags)
-	acc.AddFields("kubernetes_pod_status", fields, tags)
-}
-
-func gatherPodContainer(nodeName string, p *apiv1.Pod, cs apiv1.ContainerStatus, c apiv1.Container, acc telegraf.Accumulator) {
-	stateCode, state := 3, "unknown"
-
-	var reason string
-	if cs.State.Running != nil {
-		stateCode, state = 0, "running"
-	} else if cs.State.Terminated != nil {
-		stateCode, state = 1, "terminated"
-		reason = cs.State.Terminated.Reason
-	} else if cs.State.Waiting != nil {
-		stateCode, state = 2, "waiting"
-	}
-
-	fields := map[string]interface{}{
-		"restarts_total":    cs.RestartCount,
-		"state_code":        stateCode,
-		"terminated_reason": reason,
-	}
-	tags := map[string]string{
-		"container_name": c.Name,
-		"namespace":      p.ObjectMeta.Namespace,
-		"node_name":      p.Spec.NodeName,
-		"pod_name":       p.ObjectMeta.Name,
-		"state":          state,
-	}
-
-	req := c.Resources.Requests
-	fields["resource_requests_millicpu_units"] = convertQuantity(req.Cpu().String(), 1000)
-	fields["resource_requests_memory_bytes"] = convertQuantity(req.Memory().String(), 1)
-	lim := c.Resources.Limits
-	fields["resource_limits_millicpu_units"] = convertQuantity(lim.Cpu().String(), 1000)
-	fields["resource_limits_memory_bytes"] = convertQuantity(lim.Memory().String(), 1)
-
-	getLabels(p.ObjectMeta.Labels, fields, tags)
-
-	acc.AddFields("kubernetes_pod_container", fields, tags)
-}
-
-func convertQuantity(s string, m float64) int64 {
-	if len(s) <= 0 {
-		return 0
-	}
-	q, err := resource.ParseQuantity(s)
-	if err != nil {
-		log.Printf("E! Failed to parse quantity %s - %v", s, err)
-		return 0
-	}
-	f, err := strconv.ParseFloat(fmt.Sprint(q.AsDec()), 64)
-	if err != nil {
-		log.Printf("E! Failed to parse float - %v", err)
-		return 0
-	}
-	if m < 1 {
-		m = 1
-	}
-	return int64(f * m)
-}
-
-// 获取一些特殊的 labels
-func getLabels(labels map[string]string, fields map[string]interface{}, tags map[string]string) {
-	// 获取offline标
-	if labels["dice/offline"] == "true" || labels["offline"] == "true" {
-		tags["offline"] = "true"
-	}
-	if cmp, ok := labels["dice/component"]; ok {
-		tags["component_name"] = cmp
-	}
-}
-
-<<<<<<< HEAD
-=======
-func (k *kubelet) getStatsSummary() (map[PodID]*PodStatus, error) {
-	info := node.GetInfo()
-	url := fmt.Sprintf("https://%s:%d/stats/summary", info.HostIP(), k.KubeletPort)
-	request, err := k.client.NewRequest("GET", url, nil)
-	if err != nil {
-		return nil, err
-	}
-	resp, err := k.client.Do(request)
-	if err != nil {
-		return nil, err
-	}
-	defer resp.Body.Close()
-	if resp.StatusCode != http.StatusOK {
-		return nil, fmt.Errorf("%s Received status code %d (%s), expected %d (%s)",
-			url,
-			resp.StatusCode,
-			http.StatusText(resp.StatusCode),
-			http.StatusOK,
-			http.StatusText(http.StatusOK))
-	}
-	stats := StatusSummaryResp{}
-	err = json.NewDecoder(resp.Body).Decode(&stats)
-	if err != nil {
-		return nil, fmt.Errorf("%s fail to json.Unmarshal: %s", url, err)
-	}
-	pods := make(map[PodID]*PodStatus)
-	for _, pod := range stats.Pods {
-		pods[pod.PodRef] = pod
-	}
-	return pods, nil
-}
-
-func (k *kubelet) getPods() (map[PodID]*PodInfo, error) {
-	info := node.GetInfo()
-	url := fmt.Sprintf("https://%s:%d/pods", info.HostIP(), k.KubeletPort)
-	request, err := k.client.NewRequest("GET", url, nil)
-	if err != nil {
-		return nil, err
-	}
-	resp, err := k.client.Do(request)
-	if err != nil {
-		return nil, err
-	}
-	defer resp.Body.Close()
-	if resp.StatusCode != http.StatusOK {
-		return nil, fmt.Errorf("%s Received status code %d (%s), expected %d (%s)",
-			url,
-			resp.StatusCode,
-			http.StatusText(resp.StatusCode),
-			http.StatusOK,
-			http.StatusText(http.StatusOK))
-	}
-	podsResp := PodsResp{}
-	err = json.NewDecoder(resp.Body).Decode(&podsResp)
-	if err != nil {
-		return nil, fmt.Errorf("%s fail to json.Unmarshal: %s", url, err)
-	}
-	pods := make(map[PodID]*PodInfo)
-	for _, pod := range podsResp.Items {
-		pods[pod.MetaData.PodID] = pod
-	}
-	return pods, nil
-}
-
-func (k *kubelet) GetPods() (map[PodID]*PodInfo, error) {
-	k.lock.Lock()
-	defer k.lock.Unlock()
-	now := time.Now()
-	if k.lastGetPods.Add(20*time.Second).After(now) && k.pods != nil {
-		log.Println("I! [kubectl] get pods from cache")
-		return k.pods, nil
-	}
-	pods, err := k.getPods()
-	if err != nil {
-		return nil, err
-	}
-	k.pods = pods
-	k.lastGetPods = now
-	return pods, nil
-}
-
-func (k *kubelet) GetStatsSummary() (map[PodID]*PodStatus, error) {
-	k.lock.Lock()
-	defer k.lock.Unlock()
-	now := time.Now()
-	if k.lastGetPodStatus.Add(20*time.Second).After(now) && k.podsStats != nil {
-		log.Println("I! [kubectl] get pods status from cache")
-		return k.podsStats, nil
-	}
-	podsStats, err := k.getStatsSummary()
-	if err != nil {
-		return nil, err
-	}
-	k.podsStats = podsStats
-	k.lastGetPodStatus = now
-	return podsStats, nil
-}
-
 const (
 	k8sCa        = "/var/run/secrets/kubernetes.io/serviceaccount/ca.crt"
 	k8sToken     = "/var/run/secrets/kubernetes.io/serviceaccount/token"
@@ -414,12 +254,6 @@
 	})
 }
 
-// GetPods .
-func GetPods() (map[PodID]*PodInfo, error) {
-	return instance.GetPods()
-}
-
->>>>>>> 166b374c
 // GetStatsSummery .
 func GetStatsSummery() (map[PodID]*PodStatus, error) {
 	return instance.GetStatsSummary()
